--- conflicted
+++ resolved
@@ -15,12 +15,8 @@
     "latest_tested_versions": [
         "Build (Windows): 7.5.4.1158 | Console: 3.2.24"
     ],
-<<<<<<< HEAD
     "app_version": "2.3.0",
-=======
-    "app_version": "2.2.1",
->>>>>>> d34d62fb
-    "utctime_updated": "2022-01-07T20:22:22.000000Z",
+    "utctime_updated": "2022-01-07T20:22:22.000001Z",
     "package_name": "phantom_taniumrest",
     "main_module": "taniumrest_connector.py",
     "min_phantom_version": "6.1.1",
