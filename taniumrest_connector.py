# File: taniumrest_connector.py
#
# Copyright (c) 2019-2021 Splunk Inc.
#
# Licensed under the Apache License, Version 2.0 (the "License");
# you may not use this file except in compliance with the License.
# You may obtain a copy of the License at
#
#     http://www.apache.org/licenses/LICENSE-2.0
#
# Unless required by applicable law or agreed to in writing, software distributed under
# the License is distributed on an "AS IS" BASIS, WITHOUT WARRANTIES OR CONDITIONS OF ANY KIND,
# either express or implied. See the License for the specific language governing permissions
# and limitations under the License.
#
#
<<<<<<< HEAD
# Phantom App imports
=======

>>>>>>> f4058135
import ast
import json
import os
import sys
from time import sleep

import phantom.app as phantom
import requests
from bs4 import BeautifulSoup, UnicodeDammit
from phantom.action_result import ActionResult
from phantom.base_connector import BaseConnector

from taniumrest_consts import *


class RetVal(tuple):
    def __new__(cls, val1, val2=None):
        return tuple.__new__(RetVal, (val1, val2))


class TaniumRestConnector(BaseConnector):

    def __init__(self):

        # Call the BaseConnectors init first
        super(TaniumRestConnector, self).__init__()

        self._state = None
        self._base_url = None
        self._api_token = None
        self._username = None
        self._password = None
        self._verify = None
        self._session_id = None
        self._percentage = None

    def _handle_py_ver_compat_for_input_str(self, input_str):
        """
        This method returns the encoded|original string based on the Python version.

        :param input_str: Input string to be processed
        :return: input_str (Processed input string based on following logic 'input_str - Python 3; encoded input_str - Python 2')
        """

        try:
            if input_str and self._python_version == 2:
                input_str = UnicodeDammit(input_str).unicode_markup.encode('utf-8')
        except Exception:
            self.debug_print("Error occurred while handling python 2to3 compatibility for the input string")

        return input_str

    def _get_error_message_from_exception(self, e):
        """ This function is used to get appropriate error message from the exception.
        :param e: Exception object
        :return: error message
        """

        error_code = TANIUMREST_ERR_CODE_MSG
        error_msg = TANIUMREST_ERR_MSG_UNAVAILABLE
        try:
            if e.args:
                if len(e.args) > 1:
                    error_code = e.args[0]
                    error_msg = e.args[1]
                elif len(e.args) == 1:
                    error_code = TANIUMREST_ERR_CODE_MSG
                    error_msg = e.args[0]
        except Exception:
            self.debug_print("Error occurred while retrieving exception information")

        try:
            error_msg = self._handle_py_ver_compat_for_input_str(error_msg)
        except TypeError:
            error_msg = TANIUMREST_TYPE_ERR_MSG
        except Exception:
            error_msg = TANIUMREST_ERR_MSG_UNAVAILABLE

        return error_code, error_msg

    def _validate_integer(self, action_result, parameter, key, allow_zero=False):
        """ This function is a validation function to check if the provided input parameter value
        is a non-zero positive integer and returns the integer value of the parameter itself.
        :param action_result: Action result object
        :param parameter: input parameter
        :param key: input parameter message key
        :param allow_zero: whether to allow zero as a valid integer or not
        :return: integer value of the parameter
        """
        if parameter is not None:
            try:
                if not float(parameter).is_integer():
                    return action_result.set_status(phantom.APP_ERROR, TANIUMREST_INVALID_INT_ERR_MSG.format(key)), None

                parameter = int(parameter)
            except Exception:
                return action_result.set_status(phantom.APP_ERROR, TANIUMREST_INVALID_INT_ERR_MSG.format(key)), None

            if parameter < 0:
                return action_result.set_status(phantom.APP_ERROR, TANIUMREST_INVALID_NON_NEG_INT_ERR_MSG.format(key)), None
            if not allow_zero and parameter == 0:
                return action_result.set_status(phantom.APP_ERROR, TANIUMREST_INVALID_NON_NEG_NON_ZERO_ERR_MSG.format(key)), None

        return phantom.APP_SUCCESS, parameter

    def _process_empty_response(self, response, action_result):

        if response.status_code == 200:
            return RetVal(phantom.APP_SUCCESS, {})

        return RetVal(action_result.set_status(
            phantom.APP_ERROR,
            "Status Code: {}. Empty response and no information in the header".format(response.status_code)), None)

    def _process_html_response(self, response, action_result):

        # An html response, treat it like an error
        status_code = response.status_code

        try:
            soup = BeautifulSoup(response.text, "html.parser")
            # Remove the script, style, footer and navigation part from the HTML message
            for element in soup(["script", "style", "footer", "nav"]):
                element.extract()
            error_text = soup.text
            split_lines = error_text.split('\n')
            split_lines = [x.strip() for x in split_lines if x.strip()]
            error_text = '\n'.join(split_lines)
        except Exception:
            error_text = "Cannot parse error details"

        message = "Status Code: {0}. Data from server:\n{1}\n".format(
                status_code,
                self._handle_py_ver_compat_for_input_str(error_text))

        message = message.replace('{', '{{').replace('}', '}}')

        if len(message) > 500:
            message = "Error while connecting to the server"

        return RetVal(action_result.set_status(phantom.APP_ERROR, message), None)

    def _process_json_response(self, r, action_result):

        # Try a json parse
        try:
            resp_json = r.json()
        except Exception as e:
            error_code, error_msg = self._get_error_message_from_exception(e)
<<<<<<< HEAD
            return RetVal(
                action_result.set_status(
                    phantom.APP_ERROR,
                    "Unable to parse JSON response. Error Code: {0} \
                    Error Message: {1}".format(error_code, error_msg)), None)
=======
            return RetVal(action_result.set_status(
                phantom.APP_ERROR,
                "Unable to parse JSON response. Error Code: {0} Error Message: {1}".format(error_code, error_msg)), None)
>>>>>>> f4058135

        # Please specify the status codes here
        if 200 <= r.status_code < 399:
            return RetVal(phantom.APP_SUCCESS, resp_json)

        # You should process the error returned in the json
        try:
            if resp_json.get('text'):
                message = "Error from server. Status Code: {0} Data from \
                    server: {1}".format(r.status_code,
                                        self._handle_py_ver_compat_for_input_str(
                                            resp_json.get('text')))
            else:
                message = "Error from server. Status Code: {0} Data from \
                        server: {1}".format(r.status_code,
                                            self._handle_py_ver_compat_for_input_str(
                                                r.text.replace('{', '{{').replace('}', '}}')))
            if r.status_code == 404:
<<<<<<< HEAD
                message += "\nThis error usually means the account you are using \
                        to interface to Tanium does not have sufficient permissions to \
                        perform this action. See Tanium's documentation for more \
                        information on how to change your permissions."
=======
                permission_error = "\nThis error usually means the account you are using to interface to Tanium " \
                    "does not have sufficient permissions to perform this action. See Tanium's documentation " \
                    "for more information on how to change your permissions."
                message = "{}{}".format(message, permission_error)
>>>>>>> f4058135
        except Exception:
            message = "Error from server. Status Code: {0}. Please provide valid \
                    input".format(r.status_code)

        return RetVal(action_result.set_status(phantom.APP_ERROR, message), None)

    def _process_response(self, r, action_result):

        # store the r_text in debug data, it will get dumped in the logs if the action fails
        if hasattr(action_result, 'add_debug_data'):
            action_result.add_debug_data({'r_status_code': r.status_code})
            action_result.add_debug_data({'r_text': r.text})
            action_result.add_debug_data({'r_headers': r.headers})

        # Process each 'Content-Type' of response separately

        # Process a json response
        if 'json' in r.headers.get('Content-Type', ''):
            return self._process_json_response(r, action_result)

        # Process an HTML response, Do this no matter what the api talks.
        # There is a high chance of a PROXY in between phantom and the rest of
        # world, in case of errors, PROXY's return HTML, this function parses
        # the error and adds it to the action_result.
        if 'html' in r.headers.get('Content-Type', ''):
            return self._process_html_response(r, action_result)

        # it's not content-type that is to be parsed, handle an empty response
        if not r.text:
            return self._process_empty_response(r, action_result)

        # everything else is actually an error at this point
        message = "Can't process response from server. Status Code: {0} Data from \
                    server: {1}".format(r.status_code,
                                        self._handle_py_ver_compat_for_input_str(
                                            r.text.replace('{', '{{').replace('}', '}}')))

        return RetVal(action_result.set_status(phantom.APP_ERROR, message), None)

    def _make_rest_call(self, endpoint, action_result, verify=True, headers=None,
                        params=None, data=None, json=None, method="get"):
        """ Function that makes the REST call to the app.

        :param endpoint: REST endpoint that needs to appended to the service address
        :param action_result: object of ActionResult class
        :param headers: request headers
        :param params: request parameters
        :param data: request body
        :param json: JSON object
        :param method: GET/POST/PUT/DELETE/PATCH (Default will be GET)
        :param verify: verify server certificate (Default True)
        :return: status phantom.APP_ERROR/phantom.APP_SUCCESS(along with appropriate message),
        response obtained by making an API call
        """
        resp_json = None

        try:
            request_func = getattr(requests, method)
        except AttributeError:
            return RetVal(action_result.set_status(phantom.APP_ERROR, "Invalid method: {0}".format(method)), resp_json)

        try:
            r = request_func(endpoint, json=json, data=data, headers=headers, verify=verify, params=params)
        except requests.exceptions.InvalidURL:
            error_message = "Error connecting to server. Invalid URL: %s" % endpoint
            return RetVal(action_result.set_status(phantom.APP_ERROR, error_message), resp_json)
        except requests.exceptions.InvalidSchema:
            error_message = "Error connecting to server. No connection adapters were found for %s" % endpoint
            return RetVal(action_result.set_status(phantom.APP_ERROR, error_message), resp_json)
        except requests.exceptions.ConnectionError:
            error_message = 'Error connecting to server. Connection Refused from the Server for %s' % endpoint
            return RetVal(action_result.set_status(phantom.APP_ERROR, error_message), resp_json)
        except Exception as e:
            error_code, error_msg = self._get_error_message_from_exception(e)
<<<<<<< HEAD
            return RetVal(action_result.set_status(phantom.APP_ERROR,
                "Error occurred while making the REST call to the Tanium server. Error Code: {0}. Error Message: {1}".format(
                    error_code, error_msg)), None)
=======
            return RetVal(action_result.set_status(
                phantom.APP_ERROR,
                "Error occurred while making the REST call to the Tanium server. Error Code: {0}. Error Message: {1}"
                .format(error_code, error_msg)), None)
>>>>>>> f4058135

        return self._process_response(r, action_result)

    def _make_rest_call_helper(self, action_result, endpoint, verify=True, headers=None,
                               params=None, data=None, json=None, method="get"):
        """ Function that helps setting REST call to the app.

        :param endpoint: REST endpoint that needs to appended to the service address
        :param action_result: object of ActionResult class
        :param headers: request headers
        :param params: request parameters
        :param data: request body
        :param json: JSON object
        :param method: GET/POST/PUT/DELETE/PATCH (Default will be GET)
        :param verify: verify server certificate (Default True)
        :return: status phantom.APP_ERROR/phantom.APP_SUCCESS(along with appropriate message),
        response obtained by making an API call
        """

        url = "{0}{1}".format(self._base_url, endpoint)
        if headers is None:
            headers = {}

        if not self._session_id:
            ret_val = self._get_token(action_result)
            if phantom.is_fail(ret_val):
                return action_result.get_status(), None

        headers.update({
                'session': str(self._session_id),
                'Content-Type': 'application/json'
            })

<<<<<<< HEAD
        ret_val, resp_json = self._make_rest_call(url,
                                                  action_result,
                                                  verify=verify,
                                                  headers=headers,
                                                  params=params,
                                                  data=data,
                                                  json=json,
                                                  method=method)
=======
        ret_val, resp_json = self._make_rest_call(
            url, action_result, verify=verify, headers=headers, params=params, data=data, json=json, method=method)
>>>>>>> f4058135

        # If token is expired, generate a new token
        msg = action_result.get_message()

        if msg and ("403" in msg or "401" in msg):
<<<<<<< HEAD
            self.debug_print("Refreshing Tanium API and re-trying request to [{0}] because API token was expired \
                or invalid with error code [{1}]".format(url, msg))
=======
            self.debug_print("Refreshing Tanium API and re-trying request to [{0}] because API "
                             "token was expired or invalid with error code [{1}]".format(url, msg))
>>>>>>> f4058135
            ret_val = self._get_token(action_result)

            if phantom.is_fail(ret_val):
                self.debug_print("Attempt to refresh Tanium API session token failed!")
                return action_result.get_status(), None

            headers.update({'session': str(self._session_id), 'Content-Type': 'application/json'})

<<<<<<< HEAD
            ret_val, resp_json = self._make_rest_call(url,
                                                      action_result,
                                                      verify=verify,
                                                      headers=headers,
                                                      params=params,
                                                      data=data,
                                                      json=json,
                                                      method=method)
        elif msg and ("404" in msg and "result_data/question" in endpoint):
            # Issue seen in Tanium 7.3.314.4103. Sometimes it returns a 404 for a sensor and says
            # that the sensor doesn't exist even though it does
            # A short sleep and resubmit fixes the issue
            self.debug_print("Encountered Tanium `REST Object Not Found Exception: SensorNotFound: The requested sensor was not found` error")
            sleep(5)
            ret_val, resp_json = self._make_rest_call(url,
                                                      action_result,
                                                      verify=verify,
                                                      headers=headers,
                                                      params=params,
                                                      data=data,
                                                      json=json,
                                                      method=method)
=======
            ret_val, resp_json = self._make_rest_call(
                url, action_result, verify=verify, headers=headers, params=params, data=data, json=json, method=method)
        elif msg and ("404" in msg and "result_data/question" in endpoint):
            # Issue seen in Tanium 7.3.314.4103. Sometimes it returns a 404 for a sensor and says that the sensor
            # doesn't exist even though it does. A short sleep and resubmit fixes the issue
            self.debug_print("Encountered Tanium `REST Object Not Found Exception: "
                             "SensorNotFound: The requested sensor was not found` error")
            sleep(5)
            ret_val, resp_json = self._make_rest_call(
                url, action_result, verify=verify, headers=headers, params=params, data=data, json=json, method=method)
>>>>>>> f4058135

        if phantom.is_fail(ret_val):
            self.debug_print("REST API Call Failure! Failed call to Tanium API endpoint {0} with error code {1}".format(url, msg))
            return action_result.get_status(), None

        return phantom.APP_SUCCESS, resp_json

    def _get_token(self, action_result, from_action=False):
        """ If an API token is not already provided, this function is used to get a token via REST call.

        :param action_result: Object of action result
        :param from_action: Boolean object of from_action
        :return: status(phantom.APP_SUCCESS/phantom.APP_ERROR)
        """

        data = {
            'username': self._username,
            'password': self._password
        }
        headers = {
            'Content-Type': 'application/json'
        }

<<<<<<< HEAD
        ret_val, resp_json = self._make_rest_call("{}{}".format(self._base_url, SESSION_URL),
                                action_result, verify=self._verify, headers=headers, json=data, method='post')
=======
        ret_val, resp_json = self._make_rest_call(
            "{}{}".format(self._base_url, TANIUMREST_SESSION_URL), action_result,
            verify=self._verify, headers=headers, json=data, method='post')
>>>>>>> f4058135

        if phantom.is_fail(ret_val):
            self.debug_print("Failed to fetch a session token from Tanium API!")
            self.save_progress("Failed to fetch a session token from Tanium API!")
            self._state['session_id'] = None
            self._session_id = None
            self.save_state(self._state)
            return action_result.get_status()

        self._state['session_id'] = resp_json.get('data', {}).get('session')
        self._session_id = resp_json.get('data', {}).get('session')
        self.save_state(self._state)

        return phantom.APP_SUCCESS

    def _handle_test_connectivity(self, param):
        action_result = self.add_action_result(ActionResult(dict(param)))

        self.save_progress("Connecting to endpoint")

        if not self._api_token:
            ret_val = self._get_token(action_result)
            if phantom.is_fail(ret_val):
                self.save_progress("Test Connectivity Failed")
                return action_result.get_status()

        # make rest call
<<<<<<< HEAD
        ret_val, response = self._make_rest_call_helper(action_result,
                                                        TANIUMREST_GET_SAVED_QUESTIONS,
                                                        verify=self._verify,
                                                        params=None,
                                                        headers=None)
=======
        ret_val, response = self._make_rest_call_helper(
            action_result, TANIUMREST_GET_SAVED_QUESTIONS, verify=self._verify, params=None, headers=None)
>>>>>>> f4058135

        if phantom.is_fail(ret_val):
            self.save_progress("Test Connectivity Failed")
            return action_result.get_status()

        self.save_progress("Test Connectivity Passed")
        return action_result.set_status(phantom.APP_SUCCESS)

    def _handle_list_questions(self, param):

        self.save_progress("In action handler for: {0}".format(self.get_action_identifier()))

        action_result = self.add_action_result(ActionResult(dict(param)))

        if param.get('list_saved_questions', False):
            summary_txt = "num_saved_questions"
<<<<<<< HEAD
            ret_val, response = self._make_rest_call_helper(action_result,
                                                            TANIUMREST_GET_SAVED_QUESTIONS,
                                                            verify=self._verify,
                                                            params=None,
                                                            headers=None)
        else:
            summary_txt = "num_questions"
            ret_val, response = self._make_rest_call_helper(action_result,
                                                            TANIUMREST_GET_QUESTIONS,
                                                            verify=self._verify,
                                                            params=None,
                                                            headers=None)
=======
            ret_val, response = self._make_rest_call_helper(
                action_result, TANIUMREST_GET_SAVED_QUESTIONS, verify=self._verify, params=None, headers=None)
        else:
            summary_txt = "num_questions"
            ret_val, response = self._make_rest_call_helper(
                action_result, TANIUMREST_GET_QUESTIONS, verify=self._verify, params=None, headers=None)
>>>>>>> f4058135

        if phantom.is_fail(ret_val):
            return action_result.get_status()

        question_list = list()

        # Add the response into the data section
        for question in response.get("data", []):

            if question.get("id") and not param.get('list_saved_questions', False) and question.get('query_text') not in question_list:
                question_list.append(question.get('query_text'))
                action_result.add_data(question)

            if question.get("id") and param.get('list_saved_questions', False):
                action_result.add_data(question)

        summary = action_result.update_summary({})
        summary[summary_txt] = action_result.get_data_size()

        return action_result.set_status(phantom.APP_SUCCESS)

    def _get_response_data(self, response_data, action_result, tanium_content):

        if isinstance(response_data, list):
            if len(response_data) != 1:
                action_result.set_status(phantom.APP_ERROR, "Error occurred while fetching the {}".format(tanium_content))
                return None
            elif not isinstance(response_data[0], dict):
                action_result.set_status(phantom.APP_ERROR, "Unexpected API response")
                return None
            else:
                return response_data[0]

        elif isinstance(response_data, dict):
            return response_data

        else:
            action_result.set_status(phantom.APP_ERROR, "Unexpected API response")
            return None

    def _execute_action_support(self, param, action_result): # noqa: 901

        action_name = param['action_name']
        action_grp = self._handle_py_ver_compat_for_input_str(param['action_group'])

        package_name = self._handle_py_ver_compat_for_input_str(param['package_name'])
        package_parameter = param.get('package_parameters')

        group_name = self._handle_py_ver_compat_for_input_str(param.get('group_name'))

        # Integer validation for 'distribute_seconds' action parameter
        ret_val, distribute_seconds = self._validate_integer(
            action_result, param.get('distribute_seconds'), TANIUMREST_DISTRIBUTE_SECONDS_KEY)
        if phantom.is_fail(ret_val):
            return action_result.get_status()

        # Integer validation for 'expire_seconds' action parameter
        ret_val, expire_seconds = self._validate_integer(action_result, param['expire_seconds'], TANIUMREST_EXPIRE_SECONDS_KEY)
        if phantom.is_fail(ret_val):
            return action_result.get_status()

        # Integer validation for 'issue_seconds' action parameter
        ret_val, issue_seconds = self._validate_integer(action_result, param.get('issue_seconds'), TANIUMREST_ISSUE_SECONDS_KEY)
        if phantom.is_fail(ret_val):
            return action_result.get_status()

        # Get the package details
        endpoint = TANIUMREST_GET_PACKAGE.format(package=package_name)
        ret_val, response = self._make_rest_call_helper(action_result, endpoint, verify=self._verify, params=None, headers=None)

        if phantom.is_fail(ret_val):
            return action_result.get_status()

        response_data = response.get("data")

        if not response_data:
            return action_result.set_status(phantom.APP_ERROR, TANIUMREST_RESOURCE_NOT_EXIST.format(package_name, "package"))

        resp_data = self._get_response_data(response_data, action_result, "package")

        if resp_data is None:
            return action_result.get_status()

        package_id = resp_data.get("id")

        self.debug_print("Fetching parameter definition of the package")
        parameter_definition = response.get("data", {}).get("parameter_definition")

        if parameter_definition is not None:
            self.debug_print("Parameter definition fetched successfully")

        try:
            if parameter_definition and not isinstance(parameter_definition, dict):
                parameter_definition = json.loads(parameter_definition)
        except Exception as e:
            error_code, error_msg = self._get_error_message_from_exception(e)
<<<<<<< HEAD
            action_result.set_status(phantom.APP_ERROR,
=======
            action_result.set_status(
                phantom.APP_ERROR,
>>>>>>> f4058135
                "Error while fetching package details. Error Code: {0}. Error Message: {1}".format(error_code, error_msg))

        if parameter_definition and len(parameter_definition.get("parameters")) != 0:
            self.debug_print("Provided package is a parameterized package")
            if package_parameter is None:
                return action_result.set_status(
                    phantom.APP_ERROR,
                    'Please provide the required package parameter in the following format\
                    :- [{"<parameter_label_1>": "<parameter_value_1>"}, {"<parameter_label_2>": "<parameter_value_2>"}]')

            try:
                package_parameter = json.loads(package_parameter)
            except Exception as e:
                error_code, error_msg = self._get_error_message_from_exception(e)
<<<<<<< HEAD
                return action_result.set_status(phantom.APP_ERROR,
                    "Error while parsing the 'package_parameter' field. Error Code: {0}. Error Message: {1}".format(error_code, error_msg))

            if len(package_parameter) != len(parameter_definition.get("parameters")):
                return action_result.set_status(phantom.APP_ERROR,
=======
                return action_result.set_status(
                    phantom.APP_ERROR,
                    "Error while parsing the 'package_parameter' field. Error Code: {0}. Error Message: {1}"
                    .format(error_code, error_msg))

            if len(package_parameter) != len(parameter_definition.get("parameters")):
                return action_result.set_status(
                    phantom.APP_ERROR,
>>>>>>> f4058135
                    "Please provide all the required package parameters in 'package_parameter' parameter")

            param_list = list()
            invalid_keys = list()
            for param in parameter_definition.get("parameters"):
                param_list.append(param.get("key"))

            for key in list(package_parameter.keys()):
                if key not in param_list:
                    invalid_keys.append(key)

            if invalid_keys:
<<<<<<< HEAD
                return action_result.set_status(phantom.APP_ERROR,
=======
                return action_result.set_status(
                    phantom.APP_ERROR,
>>>>>>> f4058135
                    "The following key(s) are incorrect: {}. Please provide correct key(s)".format(', '.join(invalid_keys)))

        data = dict()
        package_param = dict()
        package_spec = {
            "source_id": package_id
        }
        if package_parameter and parameter_definition and len(parameter_definition.get("parameters")) != 0:
            for parameter_key, parameter_value in list(package_parameter.items()):
                package_param.update({"key": parameter_key, "value": parameter_value})

            package_spec.update({"parameters": [package_param]})

        if group_name:
            group_as_obj = None
            try:
                # Check to see if we are getting a group from a previous parse call. It
                # is passed in as an str representation of the python object
                group_as_obj = ast.literal_eval(group_name)
            except (SyntaxError, ValueError):
                pass

            if group_as_obj:
                data["target_group"] = group_as_obj
            else:
                endpoint = TANIUMREST_GET_GROUP.format(group_name=group_name)
                ret_val, response = self._make_rest_call_helper(
                    action_result, endpoint, verify=self._verify, params=None, headers=None)

                if phantom.is_fail(ret_val):
                    return action_result.get_status()

                response_data = response.get("data")

                if not response_data:
                    return action_result.set_status(phantom.APP_ERROR, TANIUMREST_RESOURCE_NOT_EXIST.format(group_name, "group"))

                resp_data = self._get_response_data(response_data, action_result, "group")

                if resp_data is None:
                    return action_result.get_status()

                group_id = resp_data.get("id")
                group_name = resp_data.get("name")
                data["target_group"] = {"source_id": group_id, "name": str(group_name)}

        # Get the action group details
        endpoint = TANIUMREST_GET_ACTION_GROUP.format(action_group=action_grp)

        ret_val, response = self._make_rest_call_helper(action_result, endpoint, verify=self._verify, params=None, headers=None)

        if phantom.is_fail(ret_val):
            return action_result.get_status()

        response_data = response.get("data")

        if not response_data:
            return action_result.set_status(phantom.APP_ERROR, TANIUMREST_RESOURCE_NOT_EXIST.format(action_grp, "action group"))

        resp_data = self._get_response_data(response_data, action_result, "action group")

        if resp_data is None:
            return action_result.get_status()

        action_group_id = resp_data.get("id")

        data["action_group"] = {
            "id": action_group_id
        }
        data["package_spec"] = package_spec
        data["name"] = action_name
        data["expire_seconds"] = expire_seconds

        if distribute_seconds:
            data['distribute_seconds'] = distribute_seconds

        if issue_seconds:
            data["issue_seconds"] = issue_seconds

        # make rest call
<<<<<<< HEAD
        ret_val, response = self._make_rest_call_helper(action_result,
                                                        TANIUMREST_EXECUTE_ACTION,
                                                        verify=self._verify,
                                                        params=None,
                                                        headers=None,
                                                        json=data,
                                                        method="post")
=======
        ret_val, response = self._make_rest_call_helper(
            action_result, TANIUMREST_EXECUTE_ACTION, verify=self._verify, params=None, headers=None, json=data, method="post")
>>>>>>> f4058135

        if phantom.is_fail(ret_val):
            return action_result.get_status()

        # Add the response into the data section
        action_result.add_data(response.get('data'))
        return action_result.set_status(phantom.APP_SUCCESS, "Successfully executed the action")

    def _handle_execute_action(self, param):

        self.save_progress("In action handler for: {0}".format(self.get_action_identifier()))

        action_result = self.add_action_result(ActionResult(dict(param)))

        self._execute_action_support(param, action_result)

        return action_result.get_status()

    def _determine_num_results_complete(self, data):
        """
        :param data: The object returned from a call to get question responses
        :return: tuple of num_complete, num_incomplete
        """
        self.debug_print("Data: {}".format(data))
        mr_tested = data.get("result_sets", [])[0].get("mr_tested")
        estimated_total = data.get("result_sets", [])[0].get("estimated_total")

        results = data.get("result_sets", [])
        num_complete = 0
        num_incomplete = 0

        if len(results) > 0:
            rows = results[0].get("rows", [])
            if len(rows) > 0:
                self.debug_print("MR Tested/Estimated Total: {}/{}".format(mr_tested, estimated_total))
                self.debug_print("Rows in 'determine_num_results': {}".format(json.dumps(rows, indent=2)))

            for row in rows:
                row_data_elements = row.get("data", [])
                incomplete_entry_found = False
                # data section is a list of lists
                for row_data_element in row_data_elements:
                    for results_entry in row_data_element:
                        results_text = results_entry.get("text", '')

                        if results_text in TANIUMREST_RESULTS_UNAVAILABLE:
                            incomplete_entry_found = True
                            num_incomplete += 1
                            break

                    if incomplete_entry_found:
                        break
                else:
                    num_complete += 1

        self.debug_print("Returning 'num_complete': {}, 'num_incomplete': {}".format(num_complete, num_incomplete))
        return num_complete, num_incomplete

    def _question_result(self, timeout_seconds, results_percentage, endpoint, action_result,
                         wait_for_results_processing=None, return_when_n_results_available=None,
                         wait_for_n_results_available=None):

        max_range = int(timeout_seconds / TANIUMREST_WAIT_SECONDS) + (1 if timeout_seconds % TANIUMREST_WAIT_SECONDS == 0 else 2)

        for i in range(1, max_range):
            if timeout_seconds > TANIUMREST_WAIT_SECONDS:
                if i == max_range - 1:
                    sleep(timeout_seconds - (i - 1) * TANIUMREST_WAIT_SECONDS - 1)
                else:
                    sleep(TANIUMREST_WAIT_SECONDS)
            else:
                sleep(timeout_seconds - 1)

            ret_val, response = self._make_rest_call_helper(
                action_result, endpoint, verify=self._verify, params=None, headers=None)

            if phantom.is_fail(ret_val):
                return None

            # Checking to see if all the results have been returned by the question.
            # Keeps questioning until all results have been returned.
            question_id = os.path.basename(endpoint)
            self.debug_print(
                "Checking if Tanium question ID {} has completed and returned all results . . .".format(question_id))
            data = response.get("data", {})
            mr_tested = data.get("result_sets", [])[0].get("mr_tested")
            estimated_total = data.get("result_sets", [])[0].get("estimated_total")
            if mr_tested and estimated_total:
                percentage_returned = float(mr_tested) / float(estimated_total) * 100
                self.debug_print("mr_tested: {} | est_total: {} | perc_returned: {} | results_perc: {}".format(
                    mr_tested, estimated_total, percentage_returned, results_percentage))

                # incomplete is when a sensor returns the value 'current results unavailable'
                num_results_complete, num_results_incomplete = self._determine_num_results_complete(data)
                if wait_for_results_processing:
                    num_results = num_results_complete
                else:
                    num_results = num_results_complete + num_results_incomplete

                if wait_for_results_processing and num_results_incomplete > 0:
                    # doesn't matter what percentage of results are complete, keep going until
                    # all results are complete or timeout
                    self.debug_print("Number of results incomplete: {}".format(num_results_incomplete))
                    continue
                elif return_when_n_results_available and num_results >= return_when_n_results_available:
                    self.debug_print("'wait_for_results_processing' is {}".format(wait_for_results_processing))
                    self.debug_print(
                        "Returning results because 'num_results_complete' ({}) >= 'return_when_n_results_available' ({})"
                        .format(num_results_complete, return_when_n_results_available))
                    return response
                elif wait_for_n_results_available and num_results_complete < wait_for_n_results_available:
                    self.debug_print("Waiting for {} results to finish before completing".format(wait_for_n_results_available))
                    continue
                elif int(percentage_returned) < int(results_percentage):
<<<<<<< HEAD
                    self.debug_print("Tanium question ID {} is {}% done out of {}%. Fetching more results . . .".format(
                        question_id, percentage_returned, results_percentage))
=======
                    self.debug_print("Tanium question ID {} is {}% done out of {}%. Fetching more results . . ."
                                     .format(question_id, percentage_returned, results_percentage))
>>>>>>> f4058135
                    continue
                # else: return results if `columns` field present
            else:
                continue

            # reformat response data to simplify data path
            if data.get("result_sets", [])[0].get("columns"):
                rows = data.get("result_sets")[0].get("rows")
                for j in range(len(rows)):
                    formatted = []
                    for item in rows[j].get("data"):
                        formatted.append(item[0])
                    response["data"]["result_sets"][0]["rows"][j]["data"] = formatted
                return response

        else:
<<<<<<< HEAD
            action_result.set_status(phantom.APP_ERROR,
                "Error while fetching the results from the Tanium server in '{}' expire seconds. Please try \
                    increasing the timeout value".format(timeout_seconds))
=======
            action_result.set_status(
                phantom.APP_ERROR,
                "Error while fetching the results from the Tanium server in '{}' expire seconds. \
                    Please try increasing the timeout value".format(timeout_seconds))
>>>>>>> f4058135
            return None

    def _handle_list_processes(self, param):

        self.save_progress("In action handler for: {0}".format(self.get_action_identifier()))

        action_result = self.add_action_result(ActionResult(dict(param)))
        # config = self.get_config()

        sensor_name = param['sensor']
        group_name = self._handle_py_ver_compat_for_input_str(param.get('group_name'))
        timeout_seconds = param.get('timeout_seconds', 600)
        # Integer validation for 'timeout_seconds' action parameter
        ret_val, timeout_seconds = self._validate_integer(action_result, timeout_seconds, TANIUMREST_TIMEOUT_SECONDS_KEY)
        if phantom.is_fail(ret_val):
            return action_result.get_status()

        data = dict()
        data["expire_seconds"] = timeout_seconds

        if group_name:
            endpoint = TANIUMREST_GET_GROUP.format(group_name=group_name)
            ret_val, response = self._make_rest_call_helper(
                action_result, endpoint, verify=self._verify, params=None, headers=None)

            if phantom.is_fail(ret_val):
                return action_result.get_status()

            response_data = response.get("data")

            if not response_data:
                return action_result.set_status(phantom.APP_ERROR, TANIUMREST_RESOURCE_NOT_EXIST.format(group_name, "group"))

            resp_data = self._get_response_data(response_data, action_result, "group")

            if resp_data is None:
                return action_result.get_status()

            group_id = resp_data.get("id")
            data["context_group"] = {"id": group_id}

        select_list = list()
        sensor_dict = dict()
        sensor_dict["sensor"] = {"name": sensor_name}
        select_list.append(sensor_dict)
        data["selects"] = select_list

        # Ask the 'List Processes' question to Tanium
<<<<<<< HEAD
        ret_val, response = self._make_rest_call_helper(action_result,
                                                        TANIUMREST_GET_QUESTIONS,
                                                        verify=self._verify,
                                                        params=None,
                                                        headers=None,
                                                        json=data,
                                                        method="post")
=======
        ret_val, response = self._make_rest_call_helper(
            action_result, TANIUMREST_GET_QUESTIONS, verify=self._verify, params=None, headers=None, json=data, method="post")
>>>>>>> f4058135

        if phantom.is_fail(ret_val):
            return action_result.get_status()

        # Now that the question has been processed, fetch the results from the Tanium API
        question_id = response.get("data", {}).get("id")
        self.debug_print(
            "Successfully queried Tanium for 'list_processes' action, got question results id {0}".format(question_id))
        endpoint = TANIUMREST_GET_QUESTION_RESULTS.format(question_id=question_id)

        response = self._question_result(timeout_seconds, self._percentage, endpoint, action_result)

        if response is None:
            self.debug_print("Warning! Tanium returned empty response for list_processes action")
            return action_result.get_status()

        action_result.add_data(response)

        result_sets = response.get("data", {}).get("result_sets")
        if result_sets:
            row_count = result_sets[0].get("row_count")
        else:
            self.debug_print("Warning! Tanium returned empty result set for list_processes action")
            row_count = 0

        summary = action_result.update_summary({})
        summary['num_results'] = row_count
        summary['timeout_seconds'] = timeout_seconds

        return action_result.set_status(phantom.APP_SUCCESS)

    def _handle_terminate_process(self, param):

        self.save_progress("In action handler for: {0}".format(self.get_action_identifier()))

        action_result = self.add_action_result(ActionResult(dict(param)))

        self._execute_action_support(param, action_result)

        return action_result.get_status()

    def _handle_parse_question(self, param):

        self.save_progress("In action handler for: {0}".format(self.get_action_identifier()))

        action_result = self.add_action_result(ActionResult(dict(param)))
        query_text = param['query_text']
        data = {"text": query_text}

<<<<<<< HEAD
        ret_val, response = self._make_rest_call_helper(action_result,
                                                        TANIUMREST_PARSE_QUESTION,
                                                        verify=self._verify,
                                                        params=None,
                                                        headers=None,
                                                        json=data,
                                                        method="post")
=======
        ret_val, response = self._make_rest_call_helper(
            action_result, TANIUMREST_PARSE_QUESTION, verify=self._verify, params=None, headers=None, json=data, method="post")
>>>>>>> f4058135
        if phantom.is_fail(ret_val):
            return action_result.get_status()

        parsed_questions = response.get("data", [])

        for question in parsed_questions:
            action_result.add_data(question)

        summary = action_result.update_summary({})
        summary['number_of_parsed_questions'] = action_result.get_data_size()

        return action_result.set_status(phantom.APP_SUCCESS)

    def _handle_run_query(self, param):
        self.save_progress("In action handler for: {0}".format(self.get_action_identifier()))

        action_result = self.add_action_result(ActionResult(dict(param)))

        query_text = self._handle_py_ver_compat_for_input_str(param.get('query_text'))
        group_name = self._handle_py_ver_compat_for_input_str(param.get('group_name'))
        timeout_seconds = param.get('timeout_seconds', 600)
        # Integer validation for 'timeout_seconds' action parameter
        ret_val, timeout_seconds = self._validate_integer(action_result, timeout_seconds, TANIUMREST_TIMEOUT_SECONDS_KEY)
        if phantom.is_fail(ret_val):
            return action_result.get_status()

        is_saved_question = param.get('is_saved_question', False)
        summary = action_result.update_summary({})

        # parse extra question options
        wait_for_results_processing = param.get('wait_for_results_processing', False)

        # Integer validation for 'return_when_n_results_available' action parameter
<<<<<<< HEAD
        ret_val, return_when_n_results_available = self._validate_integer(action_result,
                                                                          param.get('return_when_n_results_available'),
                                                                          RETURN_WHEN_N_RESULTS_AVAILABLE_KEY,
                                                                          True)
=======
        ret_val, return_when_n_results_available = self._validate_integer(
            action_result, param.get('return_when_n_results_available'), TANIUMREST_RETURN_WHEN_N_RESULTS_AVAILABLE_KEY, True)
>>>>>>> f4058135
        if phantom.is_fail(ret_val):
            return action_result.get_status()

        # Integer validation for 'wait_for_n_results_available' action parameter
<<<<<<< HEAD
        ret_val, wait_for_n_results_available = self._validate_integer(action_result,
                                                                       param.get('wait_for_n_results_available'),
                                                                       WAIT_FOR_N_RESULTS_AVAILABLE_KEY,
                                                                       True)
=======
        ret_val, wait_for_n_results_available = self._validate_integer(
            action_result, param.get('wait_for_n_results_available'), TANIUMREST_WAIT_FOR_N_RESULTS_AVAILABLE_KEY, True)
>>>>>>> f4058135
        if phantom.is_fail(ret_val):
            return action_result.get_status()

        if return_when_n_results_available and wait_for_n_results_available and return_when_n_results_available < wait_for_n_results_available:
<<<<<<< HEAD
            return action_result.set_status(phantom.APP_ERROR,
=======
            return action_result.set_status(
                phantom.APP_ERROR,
>>>>>>> f4058135
                "Please provide 'return_when_n_results_available' greater than or equal to 'wait_for_n_results_available'")

        if is_saved_question:
            endpoint = TANIUMREST_GET_SAVED_QUESTION.format(saved_question=query_text)

            ret_val, response = self._make_rest_call_helper(
                action_result, endpoint, verify=self._verify, params=None, headers=None)

            if phantom.is_fail(ret_val):
                return action_result.get_status()

            response_data = response.get("data")

            if not response_data:
                return action_result.set_status(
                    phantom.APP_ERROR, TANIUMREST_RESOURCE_NOT_EXIST.format(query_text, "saved question"))

            resp_data = self._get_response_data(response_data, action_result, "saved question")

            if resp_data is None:
                return action_result.get_status()

            saved_question_id = resp_data.get("id")

            endpoint = TANIUMREST_GET_SAVED_QUESTION_RESULT.format(saved_question_id=saved_question_id)

            response = self._question_result(
                timeout_seconds, self._percentage, endpoint, action_result, wait_for_results_processing,
                return_when_n_results_available, wait_for_n_results_available)

            if response is None:
                return action_result.get_status()

            action_result.add_data(response)
        else:
            question_data = self._parse_manual_question(query_text, action_result, group_name=group_name or None)
            if not question_data:
                return action_result.get_status()

            self.save_progress(json.dumps(question_data))
            response = self._ask_question(question_data, action_result, timeout_seconds, wait_for_results_processing,
                                          return_when_n_results_available, wait_for_n_results_available)
            if action_result.get_status() == phantom.APP_ERROR:
                return action_result.get_status()
            action_result.add_data(response)

        summary["timeout_seconds"] = timeout_seconds

        result_sets = response.get("data", {}).get("result_sets")
        if result_sets:
            row_count = result_sets[0].get("row_count")
        else:
            row_count = 0

        summary['number_of_rows'] = row_count

        return action_result.set_status(phantom.APP_SUCCESS)

    def _handle_get_question_results(self, param):
        self.save_progress("In action handler for: {0}".format(self.get_action_identifier()))

        action_result = self.add_action_result(ActionResult(dict(param)))

        question_id = param.get('question_id')

        # Integer validation for 'question_id' action parameter
        ret_val, question_id = self._validate_integer(action_result, question_id, TANIUMREST_QUESTION_ID_KEY, True)
        if phantom.is_fail(ret_val):
            return action_result.get_status()
        summary = action_result.update_summary({})

        self.save_progress("Getting results for question {}".format(question_id))

<<<<<<< HEAD
        ret_val, response = self._make_rest_call_helper(action_result,
                                                        TANIUMREST_GET_QUESTION_RESULTS.format(question_id=question_id),
                                                        verify=self._verify)
=======
        ret_val, response = self._make_rest_call_helper(
            action_result, TANIUMREST_GET_QUESTION_RESULTS.format(question_id=question_id), verify=self._verify)
>>>>>>> f4058135
        if phantom.is_fail(ret_val):
            return action_result.set_status(phantom.APP_ERROR, "Getting question results failed")

        action_result.add_data(response)

        result_sets = response.get("data", {}).get("result_sets")
        if result_sets:
            row_count = result_sets[0].get("row_count")
        else:
            row_count = 0

        summary['number_of_rows'] = row_count

        return action_result.set_status(phantom.APP_SUCCESS)

    def _load_full_sensors_to_obj(self, action_result, obj, param_list):
        """
        This method recursively replaces the sensor dictionary to valid key-value mapping

        :param action_result: Object of action result
        :param obj: Object to sanitize
        :param param_list: Parameter list contains values for the mapping
        :return: obj: Valid sanitized object for ask question
        """

        if isinstance(obj, list):
            return [self._load_full_sensors_to_obj(action_result, item, param_list) for item in obj]
        if isinstance(obj, dict):
            if 'sensor' in obj:
                # Process the sensor dictionary and replace in the original object
                success, obj['sensor'] = self._create_sensor_dict(action_result, obj["sensor"], param_list)
                if not success:
                    raise Exception("Error occurred during creation of sensor dictionary")
            else:
                return {k: self._load_full_sensors_to_obj(action_result, v, param_list) for k, v in obj.items()}
        return obj

    def _parameterize_query(self, query, action_result):
        """ Creates a data structure to send a parameterized sensor query to Tanium """
        selects = query["selects"]
        self.save_progress("Sensors:\n{}".format(json.dumps(selects)))
        # Set param index counter
        self._param_idx = 0
        param_list = query["parameter_values"]
        sensor_data = []

        question_data = {
            "selects": selects,
            "question_text": query["question_text"]
        }
        if "group" in query:
            question_data["group"] = query["group"]

        try:
            question_data = self._load_full_sensors_to_obj(action_result, question_data, param_list)
        except Exception as e:
            error_code, error_msg = self._get_error_message_from_exception(e)
            self.debug_print(
                "Error occurred while converting the sensors. Error code: {}, Message: {}".format(error_code, error_msg))
            return

<<<<<<< HEAD
            raw_parameter_definition = resp_data.get("parameter_definition", "")
            parameter_definition = None
            try:
                if raw_parameter_definition:
                    parameter_definition = json.loads(raw_parameter_definition)
            except Exception as e:
                error_code, error_msg = self._get_error_message_from_exception(e)
                return action_result.set_status(phantom.APP_ERROR,
                    "Error while parsing the 'parameter_definition'. Error Code: {0}. Error Message: {1}".format(
                        error_code, error_msg))

            if parameter_definition:
                # Parameterized Sensor
                parameter_keys = [parameter["key"] for parameter in parameter_definition["parameters"]]
                self.save_progress("Parameter Keys:\n{}".format(json.dumps(parameter_keys)))
                total_params += len(parameter_keys)
                parameters = []

                for key in parameter_keys:
                    if param_idx >= len(param_list):
                        action_result.set_status(phantom.APP_ERROR, "For parameters which you do not want to add value, please use double quotes(\"\").\
                                    For more details refer to the documentation")
                        return

                    parameter = {
                        "key": "||%s||" % key,
                        "value": param_list[param_idx] }
                    parameters.append(parameter)
                    param_idx += 1

                sensor_dict = {
                    "source_hash": sensor["hash"],
                    "parameters": parameters }
                sensor_data.append({"sensor": sensor_dict})
            else:
                # Regular Sensor, can use as-is
                sensor_data.append({"sensor": sensor})
=======
        self.save_progress("Sensor Data:\n{}".format(json.dumps(sensor_data)))
>>>>>>> f4058135

        if self._param_idx and self._param_idx != len(param_list):
            action_result.set_status(phantom.APP_ERROR, "Please provide the exact number of parameters expected by the sensor")
            return

        return question_data

    def _create_sensor_dict(self, action_result, sensor, param_list):
        """
        This method fetches parameter definition for the provided sensor and creates key-value mapping

        :param action_result: Object of action result
        :param sensor: Sensor object to create key-value mapping
        :param param_list: Parameter list contains values for the mapping
        :return: obj: Valid sanitized object for provided sensor
        """

        sensor_name = sensor["name"]
        endpoint = TANIUMREST_GET_SENSOR_BY_NAME.format(sensor_name=sensor_name)
        ret_val, response = self._make_rest_call_helper(action_result, endpoint, verify=self._verify)
        if phantom.is_fail(ret_val):
            action_result.set_status(phantom.APP_ERROR, "Failed to get sensor definition from Tanium")
            return phantom.APP_ERROR, {}

        response_data = response.get("data")
        if not response_data:
            action_result.set_status(phantom.APP_ERROR, TANIUMREST_RESOURCE_NOT_EXIST.format(sensor_name, "sensor"))
            return phantom.APP_ERROR, {}

        resp_data = self._get_response_data(response_data, action_result, "sensor")
        if resp_data is None:
            return phantom.APP_ERROR, {}

        self.save_progress("Parameter Definition:\n{}".format(resp_data.get("parameter_definition", "")))

        raw_parameter_definition = resp_data.get("parameter_definition", "")
        parameter_definition = None
        try:
            if raw_parameter_definition:
                parameter_definition = json.loads(raw_parameter_definition)

            if not parameter_definition:
                # Regular Sensor, can use as-is
                return phantom.APP_SUCCESS, sensor
        except Exception as e:
            error_code, error_msg = self._get_error_message_from_exception(e)
            error_msg = "Error while parsing the 'parameter_definition'. Error Code: {0}. Error Message: {1}".format(
                error_code, error_msg)
            return action_result.set_status(phantom.APP_ERROR, error_msg), {}

        # Parameterized Sensor
        parameter_keys = [parameter["key"] for parameter in parameter_definition["parameters"]]
        self.save_progress("Parameter Keys:\n{}".format(json.dumps(parameter_keys)))
        parameters = []

        # Map all the keys with the respective value from parma_list
        for key in parameter_keys:
            if self._param_idx >= len(param_list):
                action_result.set_status(phantom.APP_ERROR, TANIUMREST_NOT_ENOUGH_PARAMS)
                return

            parameter = {
                "key": "||%s||" % key,
                "value": param_list[self._param_idx]
            }
            parameters.append(parameter)
            self._param_idx += 1

        # Create a new sensor dictionary with valid format
        sensor_dict = {
            "source_hash": sensor["hash"],
            "name": sensor_name,
            "parameters": parameters
        }
        return phantom.APP_SUCCESS, sensor_dict

    def _parse_manual_question(self, query_text, action_result, group_name=None):
        # Prepare data dict for posting to /questions
        data = dict()

        # If a group_name was supplied, validate the group name is valid
        if group_name:
            endpoint = TANIUMREST_GET_GROUP.format(group_name=group_name)
            ret_val, response = self._make_rest_call_helper(
                action_result, endpoint, verify=self._verify, params=None, headers=None)

            if phantom.is_fail(ret_val):
                action_result.set_status(phantom.APP_ERROR, "Failed to get group. Please provide a valid group name")
                return

            response_data = response.get("data")

            if not response_data:
                action_result.set_status(phantom.APP_ERROR, TANIUMREST_RESOURCE_NOT_EXIST.format(group_name, "group"))
                return

            resp_data = self._get_response_data(response_data, action_result, "group")

            if resp_data is None:
                return

            group_id = resp_data.get("id")
            data["context_group"] = {"id": group_id}

        # Before executing the query, run the query text against the /parse_question
        # to ensure the query is in a valid Tanium syntax
        query_to_parse = {"text": query_text}

        ret_val, response = self._make_rest_call_helper(
            action_result, TANIUMREST_PARSE_QUESTION, verify=self._verify, params=None,
            headers=None, json=query_to_parse, method="post")
        self.save_progress("Parsed Question:\n{}".format(json.dumps(response)))

        if phantom.is_fail(ret_val):
            self.debug_print("Failed to parse question")
            return

        if len(response.get("data")) != 1:
            action_result.set_status(phantom.APP_ERROR, "Please provide a valid parsed question accepted by Tanium server")
            return

        resp_text = response.get("data")[0].get("question_text", "").lower().replace('"', '').replace("'", "")
        query_text_updated = query_text.lower().replace('"', '').replace("'", "")

        if resp_text != query_text_updated:
            action_result.set_status(phantom.APP_ERROR, "Please provide a valid parsed question accepted by Tanium server")
            return

        if response["data"][0].get("parameter_values"):
            self.save_progress("Making a parameterized query")
            parameterized_data = self._parameterize_query(response.get("data")[0], action_result)
            if not parameterized_data:
                # Something failed
                return

            data.update(parameterized_data)
        else:
            self.save_progress("Making a non-parameterized query")
            data.update(response.get("data")[0])

        return data

    def _ask_question(self, data, action_result, timeout_seconds=None, wait_for_results_processing=None,
                      return_when_n_results_available=None, wait_for_n_results_available=None):
        # Post prepared data to questions endpoint and poll for results
        # config = self.get_config()
        if timeout_seconds:
            data['expire_seconds'] = timeout_seconds
<<<<<<< HEAD
        ret_val, response = self._make_rest_call_helper(action_result,
                                                        TANIUMREST_GET_QUESTIONS,
                                                        verify=self._verify,
                                                        params=None,
                                                        headers=None,
                                                        json=data,
                                                        method="post")
=======
        ret_val, response = self._make_rest_call_helper(
            action_result, TANIUMREST_GET_QUESTIONS, verify=self._verify, params=None, headers=None, json=data, method="post")
>>>>>>> f4058135

        if phantom.is_fail(ret_val):
            action_result.set_status(phantom.APP_ERROR, "Question post failed")
            return

        self.save_progress("Data Posted to /questions:\n{}".format(json.dumps(data)))
        self.save_progress("Response from /questions:\n{}".format(json.dumps(response)))

        question_id = response.get("data", {}).get("id")

        # Get results of Question
        endpoint = TANIUMREST_GET_QUESTION_RESULTS.format(question_id=question_id)

        response = self._question_result(timeout_seconds, self._percentage, endpoint, action_result, wait_for_results_processing,
                                         return_when_n_results_available, wait_for_n_results_available)

        if response is None:
            return None
        action_result.set_status(phantom.APP_SUCCESS)
        return response

    def handle_action(self, param):

        ret_val = phantom.APP_SUCCESS

        # Get the action that we are supposed to execute for this App Run
        action_id = self.get_action_identifier()

        self.debug_print("action_id", self.get_action_identifier())

        if action_id == 'test_connectivity':
            ret_val = self._handle_test_connectivity(param)

        elif action_id == 'list_processes':
            ret_val = self._handle_list_processes(param)

        elif action_id == 'execute_action':
            ret_val = self._handle_execute_action(param)

        elif action_id == 'list_questions':
            ret_val = self._handle_list_questions(param)

        elif action_id == 'terminate_process':
            ret_val = self._handle_terminate_process(param)

        elif action_id == 'run_query':
            ret_val = self._handle_run_query(param)

        elif action_id == 'get_question_results':
            ret_val = self._handle_get_question_results(param)

        elif action_id == 'parse_question':
            ret_val = self._handle_parse_question(param)

        return ret_val

    def initialize(self):

        self._state = self.load_state()
        if not isinstance(self._state, dict):
            self.debug_print("Resetting the state file with the default format")
            self._state = {
                "app_version": self.get_app_json().get('app_version')
            }

        # Fetching the Python major version
        try:
            self._python_version = int(sys.version_info[0])
        except Exception:
            return self.set_status(phantom.APP_ERROR, "Error occurred while fetching the Phantom server's Python major version.")

        config = self.get_config()
        self._api_token = config.get('api_token')
        if self._api_token:
            self._session_id = self._api_token  # API uses token in place of session id
        else:
            self._username = self._handle_py_ver_compat_for_input_str(config.get('username'))
            self._password = config.get('password')

        if not self._api_token and not (self._username and self._password):
            return self.set_status(phantom.APP_ERROR, "Please provide either an API token, or username and password credentials")

        self._verify = config.get('verify_server_cert', False)
        self._percentage = config.get('results_percentage', 99)

        # Integer validation for 'results_percentage' configuration parameter
        ret_val, self._percentage = self._validate_integer(self, self._percentage, TANIUMREST_RESULTS_PERCENTAGE_KEY, True)
        if phantom.is_fail(ret_val):
            self.get_status()
        if self._percentage > 100:
            return self.set_status(
                phantom.APP_ERROR,
                "Please provide a valid integer in range of 0-100 in {}".format(TANIUMREST_RESULTS_PERCENTAGE_KEY)
            )

        self._base_url = self._handle_py_ver_compat_for_input_str(config['base_url'])

        # removing single occurrence of trailing back-slash or forward-slash
        if self._base_url.endswith('/'):
            self._base_url = self._base_url.strip('/').strip('\\')
        elif self._base_url.endswith('\\'):
            self._base_url = self._base_url.strip('\\').strip('/')

        # removing single occurrence of leading back-slash or forward-slash
        if self._base_url.startswith('/'):
            self._base_url = self._base_url.strip('/').strip('\\')
        elif self._base_url.startswith('\\'):
            self._base_url = self._base_url.strip('\\').strip('/')

        if not self._session_id:
            self._session_id = self._state.get('session_id', '')

        return phantom.APP_SUCCESS

    def finalize(self):

        self.save_state(self._state)
        return phantom.APP_SUCCESS


if __name__ == '__main__':

    import argparse

    import pudb

    pudb.set_trace()

    argparser = argparse.ArgumentParser()

    argparser.add_argument('input_test_json', help='Input Test JSON file')
    argparser.add_argument('-u', '--username', help='username', required=False)
    argparser.add_argument('-p', '--password', help='password', required=False)

    args = argparser.parse_args()
    session_id = None

    username = args.username
    password = args.password

    if username is not None and password is None:

        # User specified a username but not a password, so ask
        import getpass
        password = getpass.getpass("Password: ")

    if username and password:
        try:
            login_url = '{}/login'.format(TaniumRestConnector._get_phantom_base_url())

            print("Accessing the Login page")
            r = requests.get(login_url, verify=False)
            csrftoken = r.cookies['csrftoken']

            data = dict()
            data['username'] = username
            data['password'] = password
            data['csrfmiddlewaretoken'] = csrftoken

            headers = dict()
            headers['Cookie'] = 'csrftoken={}'.format(csrftoken)
            headers['Referer'] = login_url

            print("Logging into Platform to get the session id")
            r2 = requests.post(login_url, verify=False, data=data, headers=headers)
            session_id = r2.cookies['sessionid']
        except Exception as e:
            print("Unable to get session id from the platform. Error: {}".format(str(e)))
            exit(1)

    with open(args.input_test_json) as f:
        in_json = f.read()
        in_json = json.loads(in_json)
        print(json.dumps(in_json, indent=4))

        connector = TaniumRestConnector()
        connector.print_progress_message = True

        if session_id is not None:
            in_json['user_session_token'] = session_id
            connector._set_csrf_info(csrftoken, headers['Referer'])

        ret_val = connector._handle_action(json.dumps(in_json), None)
        print(json.dumps(json.loads(ret_val), indent=4))

    exit(0)<|MERGE_RESOLUTION|>--- conflicted
+++ resolved
@@ -14,11 +14,7 @@
 # and limitations under the License.
 #
 #
-<<<<<<< HEAD
-# Phantom App imports
-=======
-
->>>>>>> f4058135
+
 import ast
 import json
 import os
@@ -168,17 +164,9 @@
             resp_json = r.json()
         except Exception as e:
             error_code, error_msg = self._get_error_message_from_exception(e)
-<<<<<<< HEAD
-            return RetVal(
-                action_result.set_status(
-                    phantom.APP_ERROR,
-                    "Unable to parse JSON response. Error Code: {0} \
-                    Error Message: {1}".format(error_code, error_msg)), None)
-=======
             return RetVal(action_result.set_status(
                 phantom.APP_ERROR,
                 "Unable to parse JSON response. Error Code: {0} Error Message: {1}".format(error_code, error_msg)), None)
->>>>>>> f4058135
 
         # Please specify the status codes here
         if 200 <= r.status_code < 399:
@@ -197,17 +185,10 @@
                                             self._handle_py_ver_compat_for_input_str(
                                                 r.text.replace('{', '{{').replace('}', '}}')))
             if r.status_code == 404:
-<<<<<<< HEAD
-                message += "\nThis error usually means the account you are using \
-                        to interface to Tanium does not have sufficient permissions to \
-                        perform this action. See Tanium's documentation for more \
-                        information on how to change your permissions."
-=======
                 permission_error = "\nThis error usually means the account you are using to interface to Tanium " \
                     "does not have sufficient permissions to perform this action. See Tanium's documentation " \
                     "for more information on how to change your permissions."
                 message = "{}{}".format(message, permission_error)
->>>>>>> f4058135
         except Exception:
             message = "Error from server. Status Code: {0}. Please provide valid \
                     input".format(r.status_code)
@@ -282,16 +263,10 @@
             return RetVal(action_result.set_status(phantom.APP_ERROR, error_message), resp_json)
         except Exception as e:
             error_code, error_msg = self._get_error_message_from_exception(e)
-<<<<<<< HEAD
-            return RetVal(action_result.set_status(phantom.APP_ERROR,
-                "Error occurred while making the REST call to the Tanium server. Error Code: {0}. Error Message: {1}".format(
-                    error_code, error_msg)), None)
-=======
             return RetVal(action_result.set_status(
                 phantom.APP_ERROR,
                 "Error occurred while making the REST call to the Tanium server. Error Code: {0}. Error Message: {1}"
                 .format(error_code, error_msg)), None)
->>>>>>> f4058135
 
         return self._process_response(r, action_result)
 
@@ -325,31 +300,15 @@
                 'Content-Type': 'application/json'
             })
 
-<<<<<<< HEAD
-        ret_val, resp_json = self._make_rest_call(url,
-                                                  action_result,
-                                                  verify=verify,
-                                                  headers=headers,
-                                                  params=params,
-                                                  data=data,
-                                                  json=json,
-                                                  method=method)
-=======
         ret_val, resp_json = self._make_rest_call(
             url, action_result, verify=verify, headers=headers, params=params, data=data, json=json, method=method)
->>>>>>> f4058135
 
         # If token is expired, generate a new token
         msg = action_result.get_message()
 
         if msg and ("403" in msg or "401" in msg):
-<<<<<<< HEAD
-            self.debug_print("Refreshing Tanium API and re-trying request to [{0}] because API token was expired \
-                or invalid with error code [{1}]".format(url, msg))
-=======
             self.debug_print("Refreshing Tanium API and re-trying request to [{0}] because API "
                              "token was expired or invalid with error code [{1}]".format(url, msg))
->>>>>>> f4058135
             ret_val = self._get_token(action_result)
 
             if phantom.is_fail(ret_val):
@@ -358,30 +317,6 @@
 
             headers.update({'session': str(self._session_id), 'Content-Type': 'application/json'})
 
-<<<<<<< HEAD
-            ret_val, resp_json = self._make_rest_call(url,
-                                                      action_result,
-                                                      verify=verify,
-                                                      headers=headers,
-                                                      params=params,
-                                                      data=data,
-                                                      json=json,
-                                                      method=method)
-        elif msg and ("404" in msg and "result_data/question" in endpoint):
-            # Issue seen in Tanium 7.3.314.4103. Sometimes it returns a 404 for a sensor and says
-            # that the sensor doesn't exist even though it does
-            # A short sleep and resubmit fixes the issue
-            self.debug_print("Encountered Tanium `REST Object Not Found Exception: SensorNotFound: The requested sensor was not found` error")
-            sleep(5)
-            ret_val, resp_json = self._make_rest_call(url,
-                                                      action_result,
-                                                      verify=verify,
-                                                      headers=headers,
-                                                      params=params,
-                                                      data=data,
-                                                      json=json,
-                                                      method=method)
-=======
             ret_val, resp_json = self._make_rest_call(
                 url, action_result, verify=verify, headers=headers, params=params, data=data, json=json, method=method)
         elif msg and ("404" in msg and "result_data/question" in endpoint):
@@ -392,7 +327,6 @@
             sleep(5)
             ret_val, resp_json = self._make_rest_call(
                 url, action_result, verify=verify, headers=headers, params=params, data=data, json=json, method=method)
->>>>>>> f4058135
 
         if phantom.is_fail(ret_val):
             self.debug_print("REST API Call Failure! Failed call to Tanium API endpoint {0} with error code {1}".format(url, msg))
@@ -416,14 +350,9 @@
             'Content-Type': 'application/json'
         }
 
-<<<<<<< HEAD
-        ret_val, resp_json = self._make_rest_call("{}{}".format(self._base_url, SESSION_URL),
-                                action_result, verify=self._verify, headers=headers, json=data, method='post')
-=======
         ret_val, resp_json = self._make_rest_call(
             "{}{}".format(self._base_url, TANIUMREST_SESSION_URL), action_result,
             verify=self._verify, headers=headers, json=data, method='post')
->>>>>>> f4058135
 
         if phantom.is_fail(ret_val):
             self.debug_print("Failed to fetch a session token from Tanium API!")
@@ -451,16 +380,8 @@
                 return action_result.get_status()
 
         # make rest call
-<<<<<<< HEAD
-        ret_val, response = self._make_rest_call_helper(action_result,
-                                                        TANIUMREST_GET_SAVED_QUESTIONS,
-                                                        verify=self._verify,
-                                                        params=None,
-                                                        headers=None)
-=======
         ret_val, response = self._make_rest_call_helper(
             action_result, TANIUMREST_GET_SAVED_QUESTIONS, verify=self._verify, params=None, headers=None)
->>>>>>> f4058135
 
         if phantom.is_fail(ret_val):
             self.save_progress("Test Connectivity Failed")
@@ -477,27 +398,12 @@
 
         if param.get('list_saved_questions', False):
             summary_txt = "num_saved_questions"
-<<<<<<< HEAD
-            ret_val, response = self._make_rest_call_helper(action_result,
-                                                            TANIUMREST_GET_SAVED_QUESTIONS,
-                                                            verify=self._verify,
-                                                            params=None,
-                                                            headers=None)
-        else:
-            summary_txt = "num_questions"
-            ret_val, response = self._make_rest_call_helper(action_result,
-                                                            TANIUMREST_GET_QUESTIONS,
-                                                            verify=self._verify,
-                                                            params=None,
-                                                            headers=None)
-=======
             ret_val, response = self._make_rest_call_helper(
                 action_result, TANIUMREST_GET_SAVED_QUESTIONS, verify=self._verify, params=None, headers=None)
         else:
             summary_txt = "num_questions"
             ret_val, response = self._make_rest_call_helper(
                 action_result, TANIUMREST_GET_QUESTIONS, verify=self._verify, params=None, headers=None)
->>>>>>> f4058135
 
         if phantom.is_fail(ret_val):
             return action_result.get_status()
@@ -594,12 +500,8 @@
                 parameter_definition = json.loads(parameter_definition)
         except Exception as e:
             error_code, error_msg = self._get_error_message_from_exception(e)
-<<<<<<< HEAD
-            action_result.set_status(phantom.APP_ERROR,
-=======
             action_result.set_status(
                 phantom.APP_ERROR,
->>>>>>> f4058135
                 "Error while fetching package details. Error Code: {0}. Error Message: {1}".format(error_code, error_msg))
 
         if parameter_definition and len(parameter_definition.get("parameters")) != 0:
@@ -614,13 +516,6 @@
                 package_parameter = json.loads(package_parameter)
             except Exception as e:
                 error_code, error_msg = self._get_error_message_from_exception(e)
-<<<<<<< HEAD
-                return action_result.set_status(phantom.APP_ERROR,
-                    "Error while parsing the 'package_parameter' field. Error Code: {0}. Error Message: {1}".format(error_code, error_msg))
-
-            if len(package_parameter) != len(parameter_definition.get("parameters")):
-                return action_result.set_status(phantom.APP_ERROR,
-=======
                 return action_result.set_status(
                     phantom.APP_ERROR,
                     "Error while parsing the 'package_parameter' field. Error Code: {0}. Error Message: {1}"
@@ -629,7 +524,6 @@
             if len(package_parameter) != len(parameter_definition.get("parameters")):
                 return action_result.set_status(
                     phantom.APP_ERROR,
->>>>>>> f4058135
                     "Please provide all the required package parameters in 'package_parameter' parameter")
 
             param_list = list()
@@ -642,12 +536,8 @@
                     invalid_keys.append(key)
 
             if invalid_keys:
-<<<<<<< HEAD
-                return action_result.set_status(phantom.APP_ERROR,
-=======
                 return action_result.set_status(
                     phantom.APP_ERROR,
->>>>>>> f4058135
                     "The following key(s) are incorrect: {}. Please provide correct key(s)".format(', '.join(invalid_keys)))
 
         data = dict()
@@ -728,18 +618,8 @@
             data["issue_seconds"] = issue_seconds
 
         # make rest call
-<<<<<<< HEAD
-        ret_val, response = self._make_rest_call_helper(action_result,
-                                                        TANIUMREST_EXECUTE_ACTION,
-                                                        verify=self._verify,
-                                                        params=None,
-                                                        headers=None,
-                                                        json=data,
-                                                        method="post")
-=======
         ret_val, response = self._make_rest_call_helper(
             action_result, TANIUMREST_EXECUTE_ACTION, verify=self._verify, params=None, headers=None, json=data, method="post")
->>>>>>> f4058135
 
         if phantom.is_fail(ret_val):
             return action_result.get_status()
@@ -854,13 +734,8 @@
                     self.debug_print("Waiting for {} results to finish before completing".format(wait_for_n_results_available))
                     continue
                 elif int(percentage_returned) < int(results_percentage):
-<<<<<<< HEAD
-                    self.debug_print("Tanium question ID {} is {}% done out of {}%. Fetching more results . . .".format(
-                        question_id, percentage_returned, results_percentage))
-=======
                     self.debug_print("Tanium question ID {} is {}% done out of {}%. Fetching more results . . ."
                                      .format(question_id, percentage_returned, results_percentage))
->>>>>>> f4058135
                     continue
                 # else: return results if `columns` field present
             else:
@@ -877,16 +752,10 @@
                 return response
 
         else:
-<<<<<<< HEAD
-            action_result.set_status(phantom.APP_ERROR,
-                "Error while fetching the results from the Tanium server in '{}' expire seconds. Please try \
-                    increasing the timeout value".format(timeout_seconds))
-=======
             action_result.set_status(
                 phantom.APP_ERROR,
                 "Error while fetching the results from the Tanium server in '{}' expire seconds. \
                     Please try increasing the timeout value".format(timeout_seconds))
->>>>>>> f4058135
             return None
 
     def _handle_list_processes(self, param):
@@ -935,18 +804,8 @@
         data["selects"] = select_list
 
         # Ask the 'List Processes' question to Tanium
-<<<<<<< HEAD
-        ret_val, response = self._make_rest_call_helper(action_result,
-                                                        TANIUMREST_GET_QUESTIONS,
-                                                        verify=self._verify,
-                                                        params=None,
-                                                        headers=None,
-                                                        json=data,
-                                                        method="post")
-=======
         ret_val, response = self._make_rest_call_helper(
             action_result, TANIUMREST_GET_QUESTIONS, verify=self._verify, params=None, headers=None, json=data, method="post")
->>>>>>> f4058135
 
         if phantom.is_fail(ret_val):
             return action_result.get_status()
@@ -996,18 +855,8 @@
         query_text = param['query_text']
         data = {"text": query_text}
 
-<<<<<<< HEAD
-        ret_val, response = self._make_rest_call_helper(action_result,
-                                                        TANIUMREST_PARSE_QUESTION,
-                                                        verify=self._verify,
-                                                        params=None,
-                                                        headers=None,
-                                                        json=data,
-                                                        method="post")
-=======
         ret_val, response = self._make_rest_call_helper(
             action_result, TANIUMREST_PARSE_QUESTION, verify=self._verify, params=None, headers=None, json=data, method="post")
->>>>>>> f4058135
         if phantom.is_fail(ret_val):
             return action_result.get_status()
 
@@ -1041,38 +890,20 @@
         wait_for_results_processing = param.get('wait_for_results_processing', False)
 
         # Integer validation for 'return_when_n_results_available' action parameter
-<<<<<<< HEAD
-        ret_val, return_when_n_results_available = self._validate_integer(action_result,
-                                                                          param.get('return_when_n_results_available'),
-                                                                          RETURN_WHEN_N_RESULTS_AVAILABLE_KEY,
-                                                                          True)
-=======
         ret_val, return_when_n_results_available = self._validate_integer(
             action_result, param.get('return_when_n_results_available'), TANIUMREST_RETURN_WHEN_N_RESULTS_AVAILABLE_KEY, True)
->>>>>>> f4058135
         if phantom.is_fail(ret_val):
             return action_result.get_status()
 
         # Integer validation for 'wait_for_n_results_available' action parameter
-<<<<<<< HEAD
-        ret_val, wait_for_n_results_available = self._validate_integer(action_result,
-                                                                       param.get('wait_for_n_results_available'),
-                                                                       WAIT_FOR_N_RESULTS_AVAILABLE_KEY,
-                                                                       True)
-=======
         ret_val, wait_for_n_results_available = self._validate_integer(
             action_result, param.get('wait_for_n_results_available'), TANIUMREST_WAIT_FOR_N_RESULTS_AVAILABLE_KEY, True)
->>>>>>> f4058135
         if phantom.is_fail(ret_val):
             return action_result.get_status()
 
         if return_when_n_results_available and wait_for_n_results_available and return_when_n_results_available < wait_for_n_results_available:
-<<<<<<< HEAD
-            return action_result.set_status(phantom.APP_ERROR,
-=======
             return action_result.set_status(
                 phantom.APP_ERROR,
->>>>>>> f4058135
                 "Please provide 'return_when_n_results_available' greater than or equal to 'wait_for_n_results_available'")
 
         if is_saved_question:
@@ -1146,14 +977,8 @@
 
         self.save_progress("Getting results for question {}".format(question_id))
 
-<<<<<<< HEAD
-        ret_val, response = self._make_rest_call_helper(action_result,
-                                                        TANIUMREST_GET_QUESTION_RESULTS.format(question_id=question_id),
-                                                        verify=self._verify)
-=======
         ret_val, response = self._make_rest_call_helper(
             action_result, TANIUMREST_GET_QUESTION_RESULTS.format(question_id=question_id), verify=self._verify)
->>>>>>> f4058135
         if phantom.is_fail(ret_val):
             return action_result.set_status(phantom.APP_ERROR, "Getting question results failed")
 
@@ -1215,47 +1040,7 @@
                 "Error occurred while converting the sensors. Error code: {}, Message: {}".format(error_code, error_msg))
             return
 
-<<<<<<< HEAD
-            raw_parameter_definition = resp_data.get("parameter_definition", "")
-            parameter_definition = None
-            try:
-                if raw_parameter_definition:
-                    parameter_definition = json.loads(raw_parameter_definition)
-            except Exception as e:
-                error_code, error_msg = self._get_error_message_from_exception(e)
-                return action_result.set_status(phantom.APP_ERROR,
-                    "Error while parsing the 'parameter_definition'. Error Code: {0}. Error Message: {1}".format(
-                        error_code, error_msg))
-
-            if parameter_definition:
-                # Parameterized Sensor
-                parameter_keys = [parameter["key"] for parameter in parameter_definition["parameters"]]
-                self.save_progress("Parameter Keys:\n{}".format(json.dumps(parameter_keys)))
-                total_params += len(parameter_keys)
-                parameters = []
-
-                for key in parameter_keys:
-                    if param_idx >= len(param_list):
-                        action_result.set_status(phantom.APP_ERROR, "For parameters which you do not want to add value, please use double quotes(\"\").\
-                                    For more details refer to the documentation")
-                        return
-
-                    parameter = {
-                        "key": "||%s||" % key,
-                        "value": param_list[param_idx] }
-                    parameters.append(parameter)
-                    param_idx += 1
-
-                sensor_dict = {
-                    "source_hash": sensor["hash"],
-                    "parameters": parameters }
-                sensor_data.append({"sensor": sensor_dict})
-            else:
-                # Regular Sensor, can use as-is
-                sensor_data.append({"sensor": sensor})
-=======
         self.save_progress("Sensor Data:\n{}".format(json.dumps(sensor_data)))
->>>>>>> f4058135
 
         if self._param_idx and self._param_idx != len(param_list):
             action_result.set_status(phantom.APP_ERROR, "Please provide the exact number of parameters expected by the sensor")
@@ -1404,18 +1189,8 @@
         # config = self.get_config()
         if timeout_seconds:
             data['expire_seconds'] = timeout_seconds
-<<<<<<< HEAD
-        ret_val, response = self._make_rest_call_helper(action_result,
-                                                        TANIUMREST_GET_QUESTIONS,
-                                                        verify=self._verify,
-                                                        params=None,
-                                                        headers=None,
-                                                        json=data,
-                                                        method="post")
-=======
         ret_val, response = self._make_rest_call_helper(
             action_result, TANIUMREST_GET_QUESTIONS, verify=self._verify, params=None, headers=None, json=data, method="post")
->>>>>>> f4058135
 
         if phantom.is_fail(ret_val):
             action_result.set_status(phantom.APP_ERROR, "Question post failed")
